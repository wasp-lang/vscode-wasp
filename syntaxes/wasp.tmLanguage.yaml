--- conflicted
+++ resolved
@@ -61,15 +61,11 @@
       match: "\\b(true|false)"
     - comment: Enum values
       name: constant.language.enum.wasp
-<<<<<<< HEAD
-      match: "\\b(EmailAndPassword|PostgreSQL|SQLite|Simple|PgBoss)"
+      match: "\\b(EmailAndPassword|PostgreSQL|SQLite|Simple|PgBoss|SMTP|SendGrid|Mailgun)"
     - comment: Http method enum values
       name: constant.language.httpMethod.enum.wasp
       match: "\\b(ALL|GET|POST|PUT|DELETE)"
-=======
-      match: "\\b(EmailAndPassword|PostgreSQL|SQLite|Simple|PgBoss|SMTP|SendGrid|Mailgun)"
->>>>>>> d7fc051f
-    
+
   # From https://github.com/textmate/javascript.tmbundle/blob/master/Syntaxes/JavaScript.plist#L49
   # Explanatory comments added by Wasp Team
   jsImport:
